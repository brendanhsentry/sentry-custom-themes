--- conflicted
+++ resolved
@@ -18,12 +18,8 @@
 ]
 
 install_requires = [
-<<<<<<< HEAD
     'Django>=1.2,<1.4',
     'django-bitfield',
-=======
-    'Django>=1.2',
->>>>>>> 06295f5d
     'django-paging>=0.2.4',
     'django-indexer>=0.3.0',
     'django-templatetag-sugar>=0.1.0',
